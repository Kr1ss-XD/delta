--- conflicted
+++ resolved
@@ -177,10 +177,7 @@
             relative_paths,
             show_themes,
             side_by_side,
-<<<<<<< HEAD
             side_by_side_wrapped,
-=======
->>>>>>> 56fa5eb5
             tab_string,
             tab_width,
             tokenization_regex,
