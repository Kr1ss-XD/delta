--- conflicted
+++ resolved
@@ -171,11 +171,8 @@
             raw,
             show_themes,
             side_by_side,
-<<<<<<< HEAD
+            side_by_side_wrapped,
             tab_string,
-=======
-            side_by_side_wrapped,
->>>>>>> eded01a2
             tab_width,
             tokenization_regex,
             true_color,
