--- conflicted
+++ resolved
@@ -502,7 +502,11 @@
     #[structopt(short = "w", long = "width")]
     pub width: Option<String>,
 
-<<<<<<< HEAD
+    /// A string to use to display tab characters with. By default, each tab character will be
+    /// replaced by space characters. (See `tabs`)
+    #[structopt(long = "tab-string")]
+    pub tab_string: Option<String>,
+
     /// Width allocated for file paths in a diff stat section. If a relativized
     /// file path exceeds this width then the diff stat will be misaligned.
     #[structopt(long = "diff-stat-align-width", default_value = "48")]
@@ -512,18 +516,6 @@
     /// through directly, but note that in that case delta will calculate line widths assuming tabs
     /// occupy one character's width on the screen: if your terminal renders tabs as more than than
     /// one character wide then delta's output will look incorrect.
-=======
-    /// A string to use to display tab characters with. By default, each tab character will be
-    /// replaced by space characters. (See `tabs`)
-    #[structopt(long = "tab-string")]
-    pub tab_string: Option<String>,
-
-    /// The number of spaces to replace tab characters with, if tab-string has not been
-    /// supplied. Use --tabs=0 to pass tab characters through directly, but note that in that case
-    /// delta will calculate line widths assuming tabs occupy one character's width on the screen:
-    /// if your terminal renders tabs as more than than one character wide then delta's output will
-    /// look incorrect.
->>>>>>> 97c58c45
     #[structopt(long = "tabs", default_value = "4")]
     pub tab_width: usize,
 
